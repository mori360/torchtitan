# Copyright (c) Meta Platforms, Inc. and affiliates.
# All rights reserved.
#
# This source code is licensed under the BSD-style license found in the
# LICENSE file in the root directory of this source tree.

import contextlib
import gc
import os
import subprocess
from dataclasses import dataclass
from datetime import timedelta
from typing import Generator, List, Optional, Set, Union

import torch
import torch.distributed._functional_collectives as funcol
import torch.distributed.distributed_c10d as c10d
from torch.distributed.device_mesh import DeviceMesh
from torchtitan.logging import logger


def dist_max(x: Union[int, float], mesh: DeviceMesh) -> float:
    tensor = torch.tensor(x).cuda()
    return funcol.all_reduce(tensor, reduceOp=c10d.ReduceOp.MAX.name, group=mesh).item()


def dist_mean(x: Union[int, float], mesh: DeviceMesh) -> float:
    tensor = torch.tensor(x).cuda()
    return funcol.all_reduce(tensor, reduceOp=c10d.ReduceOp.AVG.name, group=mesh).item()


def _warn_overwrite_env(env, val):
    if env in os.environ:
        logger.warning(
            f"ENV[{env}] = {os.environ[env]} will be overridden to {val} based on job config"
        )
    os.environ[env] = val


def set_determinism(seed: Optional[int]) -> None:
    """
    Set Python, PyTorch, CUDA seeds and cudnn settings for reproducibility
    """
    if seed is not None:
        # CPU and GPU determinism
        torch.manual_seed(seed)
        # set deterministic cudnn algorithms
        torch.backends.cudnn.deterministic = True
        torch.backends.cudnn.benchmark = False
        # set Python seed
        os.environ["PYTHONHASHSEED"] = str(seed)
    else:
        # ensure we turn off deterministic cudnn algorithms
        torch.backends.cudnn.deterministic = False
        torch.backends.cudnn.benchmark = True


def set_pg_timeouts(timeout, world_mesh):
    """
    Sets the timeout for all PGs in the provided mesh, and the default (world) group.

    Note: synchronizes via a barrier, before changing the timeouts. This is important, because
    otherwise you may face a race where the slow rank has not reached the timeout reduction point
    yet due to slow operations permitted under the old timeout value, but other faster ranks may
    start issuing collectives under the new shorter timeout and then immediately timeout.
    """
    logger.info(
        f"Synchronizing and adjusting timeout for all ProcessGroups to {timeout}"
    )
    # Ensure that all the ranks have reached the point of setting the new timeout-
    # otherwise, some ranks may issue collectives with the new/shorter timeout and
    # those may time out, before other ranks have finished with initialization done
    # under the old/slow timeout.
    torch.distributed.barrier(device_ids=[torch.cuda.current_device()])
    torch.cuda.synchronize()

    groups = [world_mesh.get_group(mesh_dim) for mesh_dim in range(world_mesh.ndim)]

    # None represents the 'default' PG, not part of the mesh
    groups.append(None)
    for group in groups:
        torch.distributed.distributed_c10d._set_pg_timeout(timeout, group)


# used to avoid stragglers in garbage collection
class GarbageCollection:
    def __init__(self, gc_freq=1000):
        assert gc_freq > 0, "gc_freq must be a positive integer"
        self.gc_freq = gc_freq
        gc.disable()
        gc.collect(1)

    def run(self, step_count):
        if step_count > 1 and step_count % self.gc_freq == 0:
            gc.collect(1)


TRACE_BUFFER_SIZE = "TORCH_NCCL_TRACE_BUFFER_SIZE"
TRACE_FILE = "TORCH_NCCL_DEBUG_INFO_TEMP_FILE"
DUMP_ON_TIMEOUT = "TORCH_NCCL_DUMP_ON_TIMEOUT"
ASYNC_ERROR_HANDLING = "TORCH_NCCL_ASYNC_ERROR_HANDLING"
SKIP_CLEANUP = "3"


def create_context_parallel_ctx(
    cp_mesh: DeviceMesh,
    cp_buffers: List[torch.Tensor],
    cp_seq_dims: List[int],
    cp_no_restore_buffers: Set[torch.Tensor],
):
    try:
        from torch.distributed.tensor.experimental import context_parallel
    except ImportError:
        print(
            f"PyTorch version {torch.__version__} does not include the experimental "
            "Context Parallel API. Please update to a newer version."
        )

    return context_parallel(
        cp_mesh,
        buffers=cp_buffers,
        buffer_seq_dims=cp_seq_dims,
        no_restore_buffers=cp_no_restore_buffers,
    )


def get_train_context(enable_loss_parallel: bool, enable_compiled_autograd: bool):
    @contextlib.contextmanager
    def context(cp_context: Optional[Generator[None, None, None]] = None):
        with contextlib.ExitStack() as stack:
            if enable_loss_parallel:
                stack.enter_context(torch.distributed.tensor.parallel.loss_parallel())

            if enable_compiled_autograd:
                stack.enter_context(
                    torch._dynamo.utils.maybe_enable_compiled_autograd(True)
                )

            if cp_context is not None:
                from torch.nn.attention import sdpa_kernel, SDPBackend

                # currently we only support these two SDP backends.
                # TODO (xilunwu): support cuDNN backend
                stack.enter_context(
                    sdpa_kernel(
                        [SDPBackend.FLASH_ATTENTION, SDPBackend.EFFICIENT_ATTENTION]
                    )
                )
                stack.enter_context(cp_context)

            yield

    return context


def init_distributed(job_config):
    # FlightRecorder is incompatible with =1 mode where watchdog aborts work, must use =3 (skipcleanup)
    # to get flight recorder dumps. See https://github.com/pytorch/pytorch/issues/121055
    # This could be done only when flight recorder is enabled, but its nice to be consistent to avoid subtle
    # behavior differences
    _warn_overwrite_env(ASYNC_ERROR_HANDLING, SKIP_CLEANUP)

    # enable torch nccl flight recorder in the mode that would dump files if timeout is detected
    _warn_overwrite_env(TRACE_BUFFER_SIZE, str(job_config.comm.trace_buf_size))
    if job_config.comm.trace_buf_size > 0:
        # dump on timeout by default if trace buffer is enabled
        _warn_overwrite_env(DUMP_ON_TIMEOUT, "1")
        dump_dir = f"{job_config.job.dump_folder}/comm_trace"
        os.makedirs(dump_dir, exist_ok=True)
        _warn_overwrite_env(TRACE_FILE, f"{dump_dir}/rank_")

<<<<<<< HEAD
    backend = "nccl"
    if job_config.training.enable_cpu_offload:
        backend = "cuda:nccl,cpu:gloo"
    torch.distributed.init_process_group(
        backend=backend,
        timeout=timedelta(seconds=job_config.comm.init_timeout_seconds),
    )

=======
>>>>>>> 1060feac
    # to mitigate the memory issue that collectives using
    # async_op=True hold memory longer than they should
    # such as those in tensor parallelism
    os.environ["TORCH_NCCL_AVOID_RECORD_STREAMS"] = "1"

    torch.distributed.init_process_group(
        "nccl", timeout=timedelta(seconds=job_config.comm.init_timeout_seconds)
    )


def get_num_params(model: torch.nn.Module, exclude_embedding: bool = False) -> int:
    num_params = sum(p.numel() for p in model.parameters())
    if exclude_embedding:
        num_params -= model.tok_embeddings.weight.numel()
    return num_params


def get_num_flop_per_token(num_params: int, model_config, seq_len) -> int:
    l, h, q, t = (
        model_config.n_layers,
        model_config.n_heads,
        model_config.dim // model_config.n_heads,
        seq_len,
    )
    # Reasoning behind the factor of 12 for the self-attention part of the formula:
    # 1. each self-attention has 2 matmul in the forward and 4 in the backward (6)
    # 2. the flash attention does 1 more matmul recomputation in the backward
    #    but recomputation should not be counted in calculating MFU           (+0)
    # 3. each matmul performs 1 multiplication and 1 addition                 (*2)
    # 4. we follow the convention and do not account for sparsity in causal attention
    flop_per_token = 6 * num_params + 12 * l * h * q * t

    return flop_per_token


# hardcoded BF16 type peak flops for NVIDIA A100, H100, and H200 GPU
def get_peak_flops(device_name: str) -> int:
    try:
        # Run the lspci command and capture the output
        result = subprocess.run(["lspci"], stdout=subprocess.PIPE, text=True)
        # Filter the output for lines containing both "NVIDIA" and "H100"
        filtered_lines = [
            line
            for line in result.stdout.splitlines()
            if "NVIDIA" in line and "H100" in line
        ]
        # Join all filtered lines into a single string
        device_name = " ".join(filtered_lines) or device_name
    except FileNotFoundError as e:
        logger.warning(f"Error running lspci: {e}, fallback to use device_name")
    if "A100" in device_name:
        # data from https://www.nvidia.com/en-us/data-center/a100/
        return 312e12
    elif "H100" in device_name:
        # data from https://www.nvidia.com/en-us/data-center/h100/
        # NOTE: Specifications are one-half lower without sparsity.
        if "NVL" in device_name:
            return 835e12
        elif "PCIe" in device_name:
            return 756e12
        else:  # for H100 SXM and other variants
            return 989e12
    elif "H200" in device_name:
        # data from https://www.nvidia.com/en-us/data-center/h200/
        return 989e12
    else:  # for other GPU types, assume A100
        logger.warning(f"Peak flops undefined for: {device_name}, fallback to A100")
        return 312e12


@dataclass(frozen=True)
class Color:
    black = "\033[30m"
    red = "\033[31m"
    green = "\033[32m"
    yellow = "\033[33m"
    blue = "\033[34m"
    magenta = "\033[35m"
    cyan = "\033[36m"
    white = "\033[37m"
    reset = "\033[39m"


@dataclass(frozen=True)
class NoColor:
    black = ""
    red = ""
    green = ""
    yellow = ""
    blue = ""
    magenta = ""
    cyan = ""
    white = ""
    reset = ""<|MERGE_RESOLUTION|>--- conflicted
+++ resolved
@@ -169,24 +169,17 @@
         os.makedirs(dump_dir, exist_ok=True)
         _warn_overwrite_env(TRACE_FILE, f"{dump_dir}/rank_")
 
-<<<<<<< HEAD
+    # to mitigate the memory issue that collectives using
+    # async_op=True hold memory longer than they should
+    # such as those in tensor parallelism
+    os.environ["TORCH_NCCL_AVOID_RECORD_STREAMS"] = "1"
+
     backend = "nccl"
     if job_config.training.enable_cpu_offload:
         backend = "cuda:nccl,cpu:gloo"
     torch.distributed.init_process_group(
         backend=backend,
         timeout=timedelta(seconds=job_config.comm.init_timeout_seconds),
-    )
-
-=======
->>>>>>> 1060feac
-    # to mitigate the memory issue that collectives using
-    # async_op=True hold memory longer than they should
-    # such as those in tensor parallelism
-    os.environ["TORCH_NCCL_AVOID_RECORD_STREAMS"] = "1"
-
-    torch.distributed.init_process_group(
-        "nccl", timeout=timedelta(seconds=job_config.comm.init_timeout_seconds)
     )
 
 
